/*
 * Copyright Elasticsearch B.V. and/or licensed to Elasticsearch B.V. under one
 * or more contributor license agreements. Licensed under the Elastic License;
 * you may not use this file except in compliance with the Elastic License.
 */
package org.elasticsearch.xpack.security;

import org.apache.logging.log4j.Logger;
import org.apache.lucene.util.SetOnce;
import org.elasticsearch.ElasticsearchTimeoutException;
import org.elasticsearch.Version;
import org.elasticsearch.action.ActionListener;
import org.elasticsearch.action.ActionRequest;
import org.elasticsearch.action.ActionResponse;
import org.elasticsearch.action.support.ActionFilter;
import org.elasticsearch.action.support.DestructiveOperations;
import org.elasticsearch.bootstrap.BootstrapCheck;
import org.elasticsearch.client.Client;
import org.elasticsearch.cluster.ClusterState;
import org.elasticsearch.cluster.health.ClusterHealthStatus;
import org.elasticsearch.cluster.metadata.IndexMetaData;
import org.elasticsearch.cluster.metadata.IndexNameExpressionResolver;
import org.elasticsearch.cluster.metadata.IndexTemplateMetaData;
import org.elasticsearch.cluster.node.DiscoveryNode;
import org.elasticsearch.cluster.node.DiscoveryNodes;
import org.elasticsearch.cluster.service.ClusterService;
import org.elasticsearch.common.Booleans;
import org.elasticsearch.common.Strings;
import org.elasticsearch.common.inject.Module;
import org.elasticsearch.common.inject.util.Providers;
import org.elasticsearch.common.io.stream.NamedWriteableRegistry;
import org.elasticsearch.common.logging.LoggerMessageFormat;
import org.elasticsearch.common.logging.Loggers;
import org.elasticsearch.common.network.NetworkModule;
import org.elasticsearch.common.network.NetworkService;
import org.elasticsearch.common.regex.Regex;
import org.elasticsearch.common.settings.ClusterSettings;
import org.elasticsearch.common.settings.IndexScopedSettings;
import org.elasticsearch.common.settings.Setting;
import org.elasticsearch.common.settings.Setting.Property;
import org.elasticsearch.common.settings.Settings;
import org.elasticsearch.common.settings.SettingsFilter;
import org.elasticsearch.common.util.BigArrays;
import org.elasticsearch.common.util.PageCacheRecycler;
import org.elasticsearch.common.util.concurrent.ThreadContext;
import org.elasticsearch.common.util.set.Sets;
import org.elasticsearch.common.xcontent.LoggingDeprecationHandler;
import org.elasticsearch.common.xcontent.NamedXContentRegistry;
import org.elasticsearch.common.xcontent.XContent;
import org.elasticsearch.common.xcontent.XContentFactory;
import org.elasticsearch.common.xcontent.XContentParser;
import org.elasticsearch.common.xcontent.XContentType;
import org.elasticsearch.discovery.DiscoveryModule;
import org.elasticsearch.env.Environment;
import org.elasticsearch.env.NodeEnvironment;
import org.elasticsearch.http.HttpServerTransport;
import org.elasticsearch.index.IndexModule;
import org.elasticsearch.indices.breaker.CircuitBreakerService;
import org.elasticsearch.ingest.Processor;
import org.elasticsearch.license.License;
import org.elasticsearch.license.LicenseService;
import org.elasticsearch.license.XPackLicenseState;
import org.elasticsearch.plugins.ActionPlugin;
import org.elasticsearch.plugins.ClusterPlugin;
import org.elasticsearch.plugins.DiscoveryPlugin;
import org.elasticsearch.plugins.ExtensiblePlugin;
import org.elasticsearch.plugins.IngestPlugin;
import org.elasticsearch.plugins.MapperPlugin;
import org.elasticsearch.plugins.NetworkPlugin;
import org.elasticsearch.plugins.Plugin;
import org.elasticsearch.rest.RestController;
import org.elasticsearch.rest.RestHandler;
import org.elasticsearch.script.ScriptService;
import org.elasticsearch.threadpool.ExecutorBuilder;
import org.elasticsearch.threadpool.FixedExecutorBuilder;
import org.elasticsearch.threadpool.ThreadPool;
import org.elasticsearch.transport.Transport;
import org.elasticsearch.transport.TransportInterceptor;
import org.elasticsearch.transport.TransportRequest;
import org.elasticsearch.transport.TransportRequestHandler;
import org.elasticsearch.watcher.ResourceWatcherService;
import org.elasticsearch.xpack.core.XPackPlugin;
import org.elasticsearch.xpack.core.XPackSettings;
import org.elasticsearch.xpack.core.security.SecurityContext;
import org.elasticsearch.xpack.core.security.SecurityExtension;
import org.elasticsearch.xpack.core.security.SecurityField;
import org.elasticsearch.xpack.core.security.SecuritySettings;
import org.elasticsearch.xpack.core.security.action.privilege.DeletePrivilegesAction;
import org.elasticsearch.xpack.core.security.action.privilege.GetPrivilegesAction;
import org.elasticsearch.xpack.core.security.action.privilege.PutPrivilegesAction;
import org.elasticsearch.xpack.core.security.action.realm.ClearRealmCacheAction;
import org.elasticsearch.xpack.core.security.action.role.ClearRolesCacheAction;
import org.elasticsearch.xpack.core.security.action.role.DeleteRoleAction;
import org.elasticsearch.xpack.core.security.action.role.GetRolesAction;
import org.elasticsearch.xpack.core.security.action.role.PutRoleAction;
import org.elasticsearch.xpack.core.security.action.rolemapping.DeleteRoleMappingAction;
import org.elasticsearch.xpack.core.security.action.rolemapping.GetRoleMappingsAction;
import org.elasticsearch.xpack.core.security.action.rolemapping.PutRoleMappingAction;
import org.elasticsearch.xpack.core.security.action.saml.SamlAuthenticateAction;
import org.elasticsearch.xpack.core.security.action.saml.SamlInvalidateSessionAction;
import org.elasticsearch.xpack.core.security.action.saml.SamlLogoutAction;
import org.elasticsearch.xpack.core.security.action.saml.SamlPrepareAuthenticationAction;
import org.elasticsearch.xpack.core.security.action.token.CreateTokenAction;
import org.elasticsearch.xpack.core.security.action.token.InvalidateTokenAction;
import org.elasticsearch.xpack.core.security.action.token.RefreshTokenAction;
import org.elasticsearch.xpack.core.security.action.user.AuthenticateAction;
import org.elasticsearch.xpack.core.security.action.user.ChangePasswordAction;
import org.elasticsearch.xpack.core.security.action.user.DeleteUserAction;
import org.elasticsearch.xpack.core.security.action.user.GetUsersAction;
import org.elasticsearch.xpack.core.security.action.user.HasPrivilegesAction;
import org.elasticsearch.xpack.core.security.action.user.PutUserAction;
import org.elasticsearch.xpack.core.security.action.user.SetEnabledAction;
import org.elasticsearch.xpack.core.security.authc.AuthenticationFailureHandler;
import org.elasticsearch.xpack.core.security.authc.AuthenticationServiceField;
import org.elasticsearch.xpack.core.security.authc.DefaultAuthenticationFailureHandler;
import org.elasticsearch.xpack.core.security.authc.Realm;
import org.elasticsearch.xpack.core.security.authc.RealmSettings;
import org.elasticsearch.xpack.core.security.authc.TokenMetaData;
import org.elasticsearch.xpack.core.security.authc.support.UsernamePasswordToken;
import org.elasticsearch.xpack.core.security.authz.AuthorizationServiceField;
import org.elasticsearch.xpack.core.security.authz.RoleDescriptor;
import org.elasticsearch.xpack.core.security.authz.accesscontrol.IndicesAccessControl;
import org.elasticsearch.xpack.core.security.authz.accesscontrol.SecurityIndexSearcherWrapper;
import org.elasticsearch.xpack.core.security.authz.accesscontrol.SetSecurityUserProcessor;
import org.elasticsearch.xpack.core.security.authz.permission.FieldPermissions;
import org.elasticsearch.xpack.core.security.authz.permission.FieldPermissionsCache;
import org.elasticsearch.xpack.security.action.privilege.TransportDeletePrivilegesAction;
import org.elasticsearch.xpack.security.action.privilege.TransportGetPrivilegesAction;
import org.elasticsearch.xpack.security.action.privilege.TransportPutPrivilegesAction;
import org.elasticsearch.xpack.security.authz.store.FileRolesStore;
import org.elasticsearch.xpack.core.security.authz.store.ReservedRolesStore;
import org.elasticsearch.xpack.core.security.index.IndexAuditTrailField;
import org.elasticsearch.xpack.core.security.user.AnonymousUser;
import org.elasticsearch.xpack.core.ssl.SSLConfigurationSettings;
import org.elasticsearch.xpack.core.ssl.SSLService;
import org.elasticsearch.xpack.core.ssl.TLSLicenseBootstrapCheck;
import org.elasticsearch.xpack.core.ssl.action.GetCertificateInfoAction;
import org.elasticsearch.xpack.core.ssl.action.TransportGetCertificateInfoAction;
import org.elasticsearch.xpack.core.ssl.rest.RestGetCertificateInfoAction;
import org.elasticsearch.xpack.security.action.filter.SecurityActionFilter;
import org.elasticsearch.xpack.security.action.interceptor.BulkShardRequestInterceptor;
import org.elasticsearch.xpack.security.action.interceptor.IndicesAliasesRequestInterceptor;
import org.elasticsearch.xpack.security.action.interceptor.RequestInterceptor;
import org.elasticsearch.xpack.security.action.interceptor.ResizeRequestInterceptor;
import org.elasticsearch.xpack.security.action.interceptor.SearchRequestInterceptor;
import org.elasticsearch.xpack.security.action.interceptor.UpdateRequestInterceptor;
import org.elasticsearch.xpack.security.action.realm.TransportClearRealmCacheAction;
import org.elasticsearch.xpack.security.action.role.TransportClearRolesCacheAction;
import org.elasticsearch.xpack.security.action.role.TransportDeleteRoleAction;
import org.elasticsearch.xpack.security.action.role.TransportGetRolesAction;
import org.elasticsearch.xpack.security.action.role.TransportPutRoleAction;
import org.elasticsearch.xpack.security.action.rolemapping.TransportDeleteRoleMappingAction;
import org.elasticsearch.xpack.security.action.rolemapping.TransportGetRoleMappingsAction;
import org.elasticsearch.xpack.security.action.rolemapping.TransportPutRoleMappingAction;
import org.elasticsearch.xpack.security.action.saml.TransportSamlAuthenticateAction;
import org.elasticsearch.xpack.security.action.saml.TransportSamlInvalidateSessionAction;
import org.elasticsearch.xpack.security.action.saml.TransportSamlLogoutAction;
import org.elasticsearch.xpack.security.action.saml.TransportSamlPrepareAuthenticationAction;
import org.elasticsearch.xpack.security.action.token.TransportCreateTokenAction;
import org.elasticsearch.xpack.security.action.token.TransportInvalidateTokenAction;
import org.elasticsearch.xpack.security.action.token.TransportRefreshTokenAction;
import org.elasticsearch.xpack.security.action.user.TransportAuthenticateAction;
import org.elasticsearch.xpack.security.action.user.TransportChangePasswordAction;
import org.elasticsearch.xpack.security.action.user.TransportDeleteUserAction;
import org.elasticsearch.xpack.security.action.user.TransportGetUsersAction;
import org.elasticsearch.xpack.security.action.user.TransportHasPrivilegesAction;
import org.elasticsearch.xpack.security.action.user.TransportPutUserAction;
import org.elasticsearch.xpack.security.action.user.TransportSetEnabledAction;
import org.elasticsearch.xpack.security.audit.AuditTrail;
import org.elasticsearch.xpack.security.audit.AuditTrailService;
import org.elasticsearch.xpack.security.audit.index.IndexAuditTrail;
import org.elasticsearch.xpack.security.audit.index.IndexNameResolver;
import org.elasticsearch.xpack.security.audit.logfile.LoggingAuditTrail;
import org.elasticsearch.xpack.security.authc.AuthenticationService;
import org.elasticsearch.xpack.security.authc.InternalRealms;
import org.elasticsearch.xpack.security.authc.Realms;
import org.elasticsearch.xpack.security.authc.TokenService;
import org.elasticsearch.xpack.security.authc.esnative.NativeUsersStore;
import org.elasticsearch.xpack.security.authc.esnative.ReservedRealm;
import org.elasticsearch.xpack.security.authc.support.mapper.NativeRoleMappingStore;
import org.elasticsearch.xpack.security.authz.AuthorizationService;
import org.elasticsearch.xpack.security.authz.SecuritySearchOperationListener;
import org.elasticsearch.xpack.security.authz.accesscontrol.OptOutQueryCache;
import org.elasticsearch.xpack.security.authz.store.CompositeRolesStore;
import org.elasticsearch.xpack.security.authz.store.NativePrivilegeStore;
import org.elasticsearch.xpack.security.authz.store.NativeRolesStore;
import org.elasticsearch.xpack.security.rest.SecurityRestFilter;
import org.elasticsearch.xpack.security.rest.action.RestAuthenticateAction;
import org.elasticsearch.xpack.security.rest.action.oauth2.RestGetTokenAction;
import org.elasticsearch.xpack.security.rest.action.oauth2.RestInvalidateTokenAction;
import org.elasticsearch.xpack.security.rest.action.privilege.RestDeletePrivilegesAction;
import org.elasticsearch.xpack.security.rest.action.privilege.RestGetPrivilegesAction;
import org.elasticsearch.xpack.security.rest.action.privilege.RestPutPrivilegeAction;
import org.elasticsearch.xpack.security.rest.action.privilege.RestPutPrivilegesAction;
import org.elasticsearch.xpack.security.rest.action.realm.RestClearRealmCacheAction;
import org.elasticsearch.xpack.security.rest.action.role.RestClearRolesCacheAction;
import org.elasticsearch.xpack.security.rest.action.role.RestDeleteRoleAction;
import org.elasticsearch.xpack.security.rest.action.role.RestGetRolesAction;
import org.elasticsearch.xpack.security.rest.action.role.RestPutRoleAction;
import org.elasticsearch.xpack.security.rest.action.rolemapping.RestDeleteRoleMappingAction;
import org.elasticsearch.xpack.security.rest.action.rolemapping.RestGetRoleMappingsAction;
import org.elasticsearch.xpack.security.rest.action.rolemapping.RestPutRoleMappingAction;
import org.elasticsearch.xpack.security.rest.action.saml.RestSamlAuthenticateAction;
import org.elasticsearch.xpack.security.rest.action.saml.RestSamlInvalidateSessionAction;
import org.elasticsearch.xpack.security.rest.action.saml.RestSamlLogoutAction;
import org.elasticsearch.xpack.security.rest.action.saml.RestSamlPrepareAuthenticationAction;
import org.elasticsearch.xpack.security.rest.action.user.RestChangePasswordAction;
import org.elasticsearch.xpack.security.rest.action.user.RestDeleteUserAction;
import org.elasticsearch.xpack.security.rest.action.user.RestGetUsersAction;
import org.elasticsearch.xpack.security.rest.action.user.RestHasPrivilegesAction;
import org.elasticsearch.xpack.security.rest.action.user.RestPutUserAction;
import org.elasticsearch.xpack.security.rest.action.user.RestSetEnabledAction;
import org.elasticsearch.xpack.security.support.SecurityIndexManager;
import org.elasticsearch.xpack.security.transport.SecurityServerTransportInterceptor;
import org.elasticsearch.xpack.security.transport.filter.IPFilter;
import org.elasticsearch.xpack.security.transport.netty4.SecurityNetty4HttpServerTransport;
import org.elasticsearch.xpack.security.transport.netty4.SecurityNetty4ServerTransport;
import org.elasticsearch.xpack.core.template.TemplateUtils;
import org.joda.time.DateTime;
import org.joda.time.DateTimeZone;

import java.io.IOException;
import java.nio.charset.StandardCharsets;
import java.nio.file.Path;
import java.time.Clock;
import java.util.ArrayList;
import java.util.Arrays;
import java.util.Collection;
import java.util.Collections;
import java.util.HashMap;
import java.util.HashSet;
import java.util.LinkedHashSet;
import java.util.List;
import java.util.Locale;
import java.util.Map;
import java.util.Set;
import java.util.function.BiConsumer;
import java.util.function.Function;
import java.util.function.Predicate;
import java.util.function.Supplier;
import java.util.function.UnaryOperator;

import static java.util.Collections.emptyList;
import static java.util.Collections.singletonList;
import static org.elasticsearch.cluster.metadata.IndexMetaData.INDEX_FORMAT_SETTING;
import static org.elasticsearch.xpack.core.XPackSettings.HTTP_SSL_ENABLED;
import static org.elasticsearch.xpack.security.support.SecurityIndexManager.SECURITY_TEMPLATE_NAME;
import static org.elasticsearch.xpack.security.support.SecurityIndexManager.SECURITY_INDEX_NAME;
import static org.elasticsearch.xpack.security.support.SecurityIndexManager.INTERNAL_INDEX_FORMAT;

public class Security extends Plugin implements ActionPlugin, IngestPlugin, NetworkPlugin, ClusterPlugin,
        DiscoveryPlugin, MapperPlugin, ExtensiblePlugin {

    private static final Logger logger = Loggers.getLogger(Security.class);

    static final Setting<List<String>> AUDIT_OUTPUTS_SETTING =
        Setting.listSetting(SecurityField.setting("audit.outputs"),
            s -> s.keySet().contains(SecurityField.setting("audit.outputs")) ?
                Collections.emptyList() : Collections.singletonList(LoggingAuditTrail.NAME),
            Function.identity(), Property.NodeScope);

    private final Settings settings;
    private final Environment env;
    private final boolean enabled;
    private final boolean transportClientMode;
    /* what a PITA that we need an extra indirection to initialize this. Yet, once we got rid of guice we can thing about how
     * to fix this or make it simpler. Today we need several service that are created in createComponents but we need to register
     * an instance of TransportInterceptor way earlier before createComponents is called. */
    private final SetOnce<TransportInterceptor> securityInterceptor = new SetOnce<>();
    private final SetOnce<IPFilter> ipFilter = new SetOnce<>();
    private final SetOnce<AuthenticationService> authcService = new SetOnce<>();
    private final SetOnce<AuditTrailService> auditTrailService = new SetOnce<>();
    private final SetOnce<SecurityContext> securityContext = new SetOnce<>();
    private final SetOnce<ThreadContext> threadContext = new SetOnce<>();
    private final SetOnce<TokenService> tokenService = new SetOnce<>();
    private final SetOnce<SecurityActionFilter> securityActionFilter = new SetOnce<>();
    private final SetOnce<SecurityIndexManager> securityIndex = new SetOnce<>();
    private final SetOnce<IndexAuditTrail> indexAuditTrail = new SetOnce<>();
    private final List<BootstrapCheck> bootstrapChecks;
    private final List<SecurityExtension> securityExtensions = new ArrayList<>();

    public Security(Settings settings, final Path configPath) {
        this(settings, configPath, Collections.emptyList());
    }

    Security(Settings settings, final Path configPath, List<SecurityExtension> extensions) {
        this.settings = settings;
        this.transportClientMode = XPackPlugin.transportClientMode(settings);
        this.env = transportClientMode ? null : new Environment(settings, configPath);
        this.enabled = XPackSettings.SECURITY_ENABLED.get(settings);
        if (enabled && transportClientMode == false) {
            validateAutoCreateIndex(settings);
        }

        if (enabled) {
            // we load them all here otherwise we can't access secure settings since they are closed once the checks are
            // fetched
            final List<BootstrapCheck> checks = new ArrayList<>();
            checks.addAll(Arrays.asList(
                    new TokenSSLBootstrapCheck(),
                    new PkiRealmBootstrapCheck(settings, getSslService()),
                    new TLSLicenseBootstrapCheck()));
            checks.addAll(InternalRealms.getBootstrapChecks(settings, env));
            this.bootstrapChecks = Collections.unmodifiableList(checks);
        } else {
            this.bootstrapChecks = Collections.emptyList();
        }
        this.securityExtensions.addAll(extensions);
    }

    @Override
    public Collection<Module> createGuiceModules() {
        List<Module> modules = new ArrayList<>();
        if (enabled == false || transportClientMode) {
            modules.add(b -> b.bind(IPFilter.class).toProvider(Providers.of(null)));
        }

        if (transportClientMode) {
            if (enabled == false) {
                return modules;
            }
            modules.add(b -> {
                // for transport client we still must inject these ssl classes with guice
                b.bind(SSLService.class).toInstance(getSslService());
            });

            return modules;
        }
        modules.add(b -> XPackPlugin.bindFeatureSet(b, SecurityFeatureSet.class));

        
        if (enabled == false) {
            modules.add(b -> {
                b.bind(Realms.class).toProvider(Providers.of(null)); // for SecurityFeatureSet
                b.bind(CompositeRolesStore.class).toProvider(Providers.of(null)); // for SecurityFeatureSet
                b.bind(NativeRoleMappingStore.class).toProvider(Providers.of(null)); // for SecurityFeatureSet
                b.bind(AuditTrailService.class)
                    .toInstance(new AuditTrailService(settings, Collections.emptyList(), getLicenseState()));
            });
            return modules;
        }

        // we can't load that at construction time since the license plugin might not have been loaded at that point
        // which might not be the case during Plugin class instantiation. Once nodeModules are pulled
        // everything should have been loaded
        modules.add(b -> {
            if (XPackSettings.AUDIT_ENABLED.get(settings)) {
                b.bind(AuditTrail.class).to(AuditTrailService.class); // interface used by some actions...
            }
        });
        return modules;
    }

    // overridable by tests
    protected Clock getClock() {
        return Clock.systemUTC();
    }
    protected SSLService getSslService() { return XPackPlugin.getSharedSslService(); }
    protected XPackLicenseState getLicenseState() { return XPackPlugin.getSharedLicenseState(); }

    @Override
    public Collection<Object> createComponents(Client client, ClusterService clusterService, ThreadPool threadPool,
                                               ResourceWatcherService resourceWatcherService, ScriptService scriptService,
                                               NamedXContentRegistry xContentRegistry, Environment environment,
                                               NodeEnvironment nodeEnvironment, NamedWriteableRegistry namedWriteableRegistry) {
        try {
            return createComponents(client, threadPool, clusterService, resourceWatcherService);
        } catch (final Exception e) {
            throw new IllegalStateException("security initialization failed", e);
        }
    }

    // pkg private for testing - tests want to pass in their set of extensions hence we are not using the extension service directly
    Collection<Object> createComponents(Client client, ThreadPool threadPool, ClusterService clusterService,
                                               ResourceWatcherService resourceWatcherService) throws Exception {
        if (enabled == false) {
            return Collections.emptyList();
        }

        threadContext.set(threadPool.getThreadContext());
        List<Object> components = new ArrayList<>();
        securityContext.set(new SecurityContext(settings, threadPool.getThreadContext()));
        components.add(securityContext.get());

        // audit trails construction
        Set<AuditTrail> auditTrails = new LinkedHashSet<>();
        if (XPackSettings.AUDIT_ENABLED.get(settings)) {
            List<String> outputs = AUDIT_OUTPUTS_SETTING.get(settings);
            if (outputs.isEmpty()) {
                throw new IllegalArgumentException("Audit logging is enabled but there are zero output types in "
                    + XPackSettings.AUDIT_ENABLED.getKey());
            }

            for (String output : outputs) {
                switch (output) {
                    case LoggingAuditTrail.NAME:
                        auditTrails.add(new LoggingAuditTrail(settings, clusterService, threadPool));
                        break;
                    case IndexAuditTrail.NAME:
                        indexAuditTrail.set(new IndexAuditTrail(settings, client, threadPool, clusterService));
                        auditTrails.add(indexAuditTrail.get());
                        break;
                    default:
                        throw new IllegalArgumentException("Unknown audit trail output [" + output + "]");
                }
            }
        }
        final AuditTrailService auditTrailService =
                new AuditTrailService(settings, new ArrayList<>(auditTrails), getLicenseState());
        components.add(auditTrailService);
        this.auditTrailService.set(auditTrailService);

        securityIndex.set(new SecurityIndexManager(settings, client, SecurityIndexManager.SECURITY_INDEX_NAME, clusterService));

        final TokenService tokenService = new TokenService(settings, Clock.systemUTC(), client, securityIndex.get(), clusterService);
        this.tokenService.set(tokenService);
        components.add(tokenService);

        // realms construction
        final NativeUsersStore nativeUsersStore = new NativeUsersStore(settings, client, securityIndex.get());
        final NativeRoleMappingStore nativeRoleMappingStore = new NativeRoleMappingStore(settings, client, securityIndex.get());
        final AnonymousUser anonymousUser = new AnonymousUser(settings);
        final ReservedRealm reservedRealm = new ReservedRealm(env, settings, nativeUsersStore,
                anonymousUser, securityIndex.get(), threadPool.getThreadContext());
        Map<String, Realm.Factory> realmFactories = new HashMap<>(InternalRealms.getFactories(threadPool, resourceWatcherService,
                getSslService(), nativeUsersStore, nativeRoleMappingStore, securityIndex.get()));
        for (SecurityExtension extension : securityExtensions) {
            Map<String, Realm.Factory> newRealms = extension.getRealms(resourceWatcherService);
            for (Map.Entry<String, Realm.Factory> entry : newRealms.entrySet()) {
                if (realmFactories.put(entry.getKey(), entry.getValue()) != null) {
                    throw new IllegalArgumentException("Realm type [" + entry.getKey() + "] is already registered");
                }
            }
        }
        final Realms realms = new Realms(settings, env, realmFactories, getLicenseState(), threadPool.getThreadContext(), reservedRealm);
        components.add(nativeUsersStore);
        components.add(nativeRoleMappingStore);
        components.add(realms);
        components.add(reservedRealm);

        securityIndex.get().addIndexStateListener(nativeRoleMappingStore::onSecurityIndexStateChange);

        AuthenticationFailureHandler failureHandler = null;
        String extensionName = null;
        for (SecurityExtension extension : securityExtensions) {
            AuthenticationFailureHandler extensionFailureHandler = extension.getAuthenticationFailureHandler();
            if (extensionFailureHandler != null && failureHandler != null) {
                throw new IllegalStateException("Extensions [" + extensionName + "] and [" + extension.toString() + "] " +
                    "both set an authentication failure handler");
            }
            failureHandler = extensionFailureHandler;
            extensionName = extension.toString();
        }
        if (failureHandler == null) {
            logger.debug("Using default authentication failure handler");
            failureHandler = new DefaultAuthenticationFailureHandler();
        } else {
            logger.debug("Using authentication failure handler from extension [" + extensionName + "]");
        }

        authcService.set(new AuthenticationService(settings, realms, auditTrailService, failureHandler, threadPool,
                anonymousUser, tokenService));
        components.add(authcService.get());

        final NativePrivilegeStore privilegeStore = new NativePrivilegeStore(settings, client, securityLifecycleService);
        components.add(privilegeStore);

        final FileRolesStore fileRolesStore = new FileRolesStore(settings, env, resourceWatcherService, getLicenseState());
        final NativeRolesStore nativeRolesStore = new NativeRolesStore(settings, client, getLicenseState(), securityIndex.get());
        final ReservedRolesStore reservedRolesStore = new ReservedRolesStore();
        List<BiConsumer<Set<String>, ActionListener<Set<RoleDescriptor>>>> rolesProviders = new ArrayList<>();
        for (SecurityExtension extension : securityExtensions) {
            rolesProviders.addAll(extension.getRolesProviders(settings, resourceWatcherService));
        }
        final CompositeRolesStore allRolesStore = new CompositeRolesStore(settings, fileRolesStore, nativeRolesStore,
<<<<<<< HEAD
            reservedRolesStore, privilegeStore, rolesProviders, threadPool.getThreadContext(), getLicenseState());
        securityLifecycleService.securityIndex().addIndexHealthChangeListener(allRolesStore::onSecurityIndexHealthChange);
        securityLifecycleService.securityIndex().addIndexOutOfDateListener(allRolesStore::onSecurityIndexOutOfDateChange);
=======
            reservedRolesStore, rolesProviders, threadPool.getThreadContext(), getLicenseState());
        securityIndex.get().addIndexStateListener(allRolesStore::onSecurityIndexStateChange);
>>>>>>> 890afadb
        // to keep things simple, just invalidate all cached entries on license change. this happens so rarely that the impact should be
        // minimal
        getLicenseState().addListener(allRolesStore::invalidateAll);
        final AuthorizationService authzService = new AuthorizationService(settings, allRolesStore, clusterService,
            auditTrailService, failureHandler, threadPool, anonymousUser);
        components.add(nativeRolesStore); // used by roles actions
        components.add(reservedRolesStore); // used by roles actions
        components.add(allRolesStore); // for SecurityFeatureSet and clear roles cache
        components.add(authzService);

        ipFilter.set(new IPFilter(settings, auditTrailService, clusterService.getClusterSettings(), getLicenseState()));
        components.add(ipFilter.get());
        DestructiveOperations destructiveOperations = new DestructiveOperations(settings, clusterService.getClusterSettings());
        securityInterceptor.set(new SecurityServerTransportInterceptor(settings, threadPool, authcService.get(),
                authzService, getLicenseState(), getSslService(), securityContext.get(), destructiveOperations));

        final Set<RequestInterceptor> requestInterceptors;
        if (XPackSettings.DLS_FLS_ENABLED.get(settings)) {
            requestInterceptors = Collections.unmodifiableSet(Sets.newHashSet(
                    new SearchRequestInterceptor(settings, threadPool, getLicenseState()),
                    new UpdateRequestInterceptor(settings, threadPool, getLicenseState()),
                    new BulkShardRequestInterceptor(settings, threadPool, getLicenseState()),
                    new ResizeRequestInterceptor(settings, threadPool, getLicenseState(), auditTrailService),
                    new IndicesAliasesRequestInterceptor(threadPool.getThreadContext(), getLicenseState(), auditTrailService)));
        } else {
            requestInterceptors = Collections.emptySet();
        }

        securityActionFilter.set(new SecurityActionFilter(settings, authcService.get(), authzService, getLicenseState(),
                requestInterceptors, threadPool, securityContext.get(), destructiveOperations));

        return components;
    }

    @Override
    public Settings additionalSettings() {
        return additionalSettings(settings, enabled, transportClientMode);
    }

    // visible for tests
    static Settings additionalSettings(final Settings settings, final boolean enabled, final boolean transportClientMode) {
        if (enabled && transportClientMode == false) {
            final Settings.Builder builder = Settings.builder();

            builder.put(SecuritySettings.addTransportSettings(settings));

            if (NetworkModule.HTTP_TYPE_SETTING.exists(settings)) {
                final String httpType = NetworkModule.HTTP_TYPE_SETTING.get(settings);
                if (httpType.equals(SecurityField.NAME4)) {
                    SecurityNetty4HttpServerTransport.overrideSettings(builder, settings);
                } else {
                    final String message = String.format(
                            Locale.ROOT,
                            "http type setting [%s] must be [%s] but is [%s]",
                            NetworkModule.HTTP_TYPE_KEY,
                            SecurityField.NAME4,
                            httpType);
                    throw new IllegalArgumentException(message);
                }
            } else {
                // default to security4
                builder.put(NetworkModule.HTTP_TYPE_KEY, SecurityField.NAME4);
                SecurityNetty4HttpServerTransport.overrideSettings(builder, settings);
            }
            builder.put(SecuritySettings.addUserSettings(settings));
            return builder.build();
        } else {
            return Settings.EMPTY;
        }
    }

    @Override
    public List<Setting<?>> getSettings() {
        return getSettings(transportClientMode, securityExtensions);
    }

        /**
         * Get the {@link Setting setting configuration} for all security components, including those defined in extensions.
         */
    public static List<Setting<?>> getSettings(boolean transportClientMode, List<SecurityExtension> securityExtensions) {
        List<Setting<?>> settingsList = new ArrayList<>();

        if (transportClientMode) {
            return settingsList;
        }

        // The following just apply in node mode

        // IP Filter settings
        IPFilter.addSettings(settingsList);

        // audit settings
        settingsList.add(AUDIT_OUTPUTS_SETTING);
        LoggingAuditTrail.registerSettings(settingsList);
        IndexAuditTrail.registerSettings(settingsList);

        // authentication settings
        AnonymousUser.addSettings(settingsList);
        RealmSettings.addSettings(settingsList, securityExtensions);
        NativeRolesStore.addSettings(settingsList);
        ReservedRealm.addSettings(settingsList);
        AuthenticationService.addSettings(settingsList);
        AuthorizationService.addSettings(settingsList);
        settingsList.add(CompositeRolesStore.CACHE_SIZE_SETTING);
        settingsList.add(FieldPermissionsCache.CACHE_SIZE_SETTING);
        settingsList.add(TokenService.TOKEN_EXPIRATION);
        settingsList.add(TokenService.DELETE_INTERVAL);
        settingsList.add(TokenService.DELETE_TIMEOUT);
        settingsList.add(SecurityServerTransportInterceptor.TRANSPORT_TYPE_PROFILE_SETTING);
        settingsList.addAll(SSLConfigurationSettings.getProfileSettings());

        // hide settings
        settingsList.add(Setting.listSetting(SecurityField.setting("hide_settings"), Collections.emptyList(), Function.identity(),
                Property.NodeScope, Property.Filtered));
        return settingsList;
    }

    @Override
    public Collection<String> getRestHeaders() {
        if (transportClientMode) {
            return Collections.emptyList();
        }
        Set<String> headers = new HashSet<>();
        headers.add(UsernamePasswordToken.BASIC_AUTH_HEADER);
        if (AuthenticationServiceField.RUN_AS_ENABLED.get(settings)) {
            headers.add(AuthenticationServiceField.RUN_AS_USER_HEADER);
        }
        return headers;
    }

    @Override
    public List<String> getSettingsFilter() {
        List<String> asArray = settings.getAsList(SecurityField.setting("hide_settings"));
        ArrayList<String> settingsFilter = new ArrayList<>(asArray);
        settingsFilter.addAll(RealmSettings.getSettingsFilter(securityExtensions));
        // hide settings where we don't define them - they are part of a group...
        settingsFilter.add("transport.profiles.*." + SecurityField.setting("*"));
        return settingsFilter;
    }

    @Override
    public List<BootstrapCheck> getBootstrapChecks() {
       return bootstrapChecks;
    }

    @Override
    public void onIndexModule(IndexModule module) {
        if (enabled) {
            assert getLicenseState() != null;
            if (XPackSettings.DLS_FLS_ENABLED.get(settings)) {
                module.setSearcherWrapper(indexService ->
                        new SecurityIndexSearcherWrapper(indexService.getIndexSettings(),
                                shardId -> indexService.newQueryShardContext(shardId.id(),
                                // we pass a null index reader, which is legal and will disable rewrite optimizations
                                // based on index statistics, which is probably safer...
                                null,
                                () -> {
                                    throw new IllegalArgumentException("permission filters are not allowed to use the current timestamp");

                                }, null),
                                indexService.cache().bitsetFilterCache(),
                                indexService.getThreadPool().getThreadContext(), getLicenseState(),
                                indexService.getScriptService()));
                /*  We need to forcefully overwrite the query cache implementation to use security's opt out query cache implementation.
                *  This impl. disabled the query cache if field level security is used for a particular request. If we wouldn't do
                *  forcefully overwrite the query cache implementation then we leave the system vulnerable to leakages of data to
                *  unauthorized users. */
                module.forceQueryCacheProvider((settings, cache) -> new OptOutQueryCache(settings, cache, threadContext.get()));
            }

            // in order to prevent scroll ids from being maliciously crafted and/or guessed, a listener is added that
            // attaches information to the scroll context so that we can validate the user that created the scroll against
            // the user that is executing a scroll operation
            module.addSearchOperationListener(
                    new SecuritySearchOperationListener(threadContext.get(), getLicenseState(), auditTrailService.get()));
        }
    }

    @Override
    public List<ActionHandler<? extends ActionRequest, ? extends ActionResponse>> getActions() {
        if (enabled == false) {
            return emptyList();
        }
        return Arrays.asList(
                new ActionHandler<>(ClearRealmCacheAction.INSTANCE, TransportClearRealmCacheAction.class),
                new ActionHandler<>(ClearRolesCacheAction.INSTANCE, TransportClearRolesCacheAction.class),
                new ActionHandler<>(GetUsersAction.INSTANCE, TransportGetUsersAction.class),
                new ActionHandler<>(PutUserAction.INSTANCE, TransportPutUserAction.class),
                new ActionHandler<>(DeleteUserAction.INSTANCE, TransportDeleteUserAction.class),
                new ActionHandler<>(GetRolesAction.INSTANCE, TransportGetRolesAction.class),
                new ActionHandler<>(PutRoleAction.INSTANCE, TransportPutRoleAction.class),
                new ActionHandler<>(DeleteRoleAction.INSTANCE, TransportDeleteRoleAction.class),
                new ActionHandler<>(ChangePasswordAction.INSTANCE, TransportChangePasswordAction.class),
                new ActionHandler<>(AuthenticateAction.INSTANCE, TransportAuthenticateAction.class),
                new ActionHandler<>(SetEnabledAction.INSTANCE, TransportSetEnabledAction.class),
                new ActionHandler<>(HasPrivilegesAction.INSTANCE, TransportHasPrivilegesAction.class),
                new ActionHandler<>(GetRoleMappingsAction.INSTANCE, TransportGetRoleMappingsAction.class),
                new ActionHandler<>(PutRoleMappingAction.INSTANCE, TransportPutRoleMappingAction.class),
                new ActionHandler<>(DeleteRoleMappingAction.INSTANCE, TransportDeleteRoleMappingAction.class),
                new ActionHandler<>(CreateTokenAction.INSTANCE, TransportCreateTokenAction.class),
                new ActionHandler<>(InvalidateTokenAction.INSTANCE, TransportInvalidateTokenAction.class),
                new ActionHandler<>(GetCertificateInfoAction.INSTANCE, TransportGetCertificateInfoAction.class),
                new ActionHandler<>(RefreshTokenAction.INSTANCE, TransportRefreshTokenAction.class),
                new ActionHandler<>(SamlPrepareAuthenticationAction.INSTANCE, TransportSamlPrepareAuthenticationAction.class),
                new ActionHandler<>(SamlAuthenticateAction.INSTANCE, TransportSamlAuthenticateAction.class),
                new ActionHandler<>(SamlLogoutAction.INSTANCE, TransportSamlLogoutAction.class),
                new ActionHandler<>(SamlInvalidateSessionAction.INSTANCE, TransportSamlInvalidateSessionAction.class),
                new ActionHandler<>(GetPrivilegesAction.INSTANCE, TransportGetPrivilegesAction.class),
                new ActionHandler<>(PutPrivilegesAction.INSTANCE, TransportPutPrivilegesAction.class),
                new ActionHandler<>(DeletePrivilegesAction.INSTANCE, TransportDeletePrivilegesAction.class)
        );
    }

    @Override
    public List<ActionFilter> getActionFilters() {
        if (enabled == false) {
            return emptyList();
        }
        // registering the security filter only for nodes
        if (transportClientMode == false) {
            return singletonList(securityActionFilter.get());
        }
        return emptyList();
    }

    @Override
    public List<RestHandler> getRestHandlers(Settings settings, RestController restController, ClusterSettings clusterSettings,
            IndexScopedSettings indexScopedSettings, SettingsFilter settingsFilter, IndexNameExpressionResolver indexNameExpressionResolver,
            Supplier<DiscoveryNodes> nodesInCluster) {
        if (enabled == false) {
            return emptyList();
        }
        return Arrays.asList(
                new RestAuthenticateAction(settings, restController, securityContext.get(), getLicenseState()),
                new RestClearRealmCacheAction(settings, restController, getLicenseState()),
                new RestClearRolesCacheAction(settings, restController, getLicenseState()),
                new RestGetUsersAction(settings, restController, getLicenseState()),
                new RestPutUserAction(settings, restController, getLicenseState()),
                new RestDeleteUserAction(settings, restController, getLicenseState()),
                new RestGetRolesAction(settings, restController, getLicenseState()),
                new RestPutRoleAction(settings, restController, getLicenseState()),
                new RestDeleteRoleAction(settings, restController, getLicenseState()),
                new RestChangePasswordAction(settings, restController, securityContext.get(), getLicenseState()),
                new RestSetEnabledAction(settings, restController, getLicenseState()),
                new RestHasPrivilegesAction(settings, restController, securityContext.get(), getLicenseState()),
                new RestGetRoleMappingsAction(settings, restController, getLicenseState()),
                new RestPutRoleMappingAction(settings, restController, getLicenseState()),
                new RestDeleteRoleMappingAction(settings, restController, getLicenseState()),
                new RestGetTokenAction(settings, restController, getLicenseState()),
                new RestInvalidateTokenAction(settings, restController, getLicenseState()),
                new RestGetCertificateInfoAction(settings, restController),
                new RestSamlPrepareAuthenticationAction(settings, restController, getLicenseState()),
                new RestSamlAuthenticateAction(settings, restController, getLicenseState()),
                new RestSamlLogoutAction(settings, restController, getLicenseState()),
                new RestSamlInvalidateSessionAction(settings, restController, getLicenseState()),
                new RestGetPrivilegesAction(settings, restController, getLicenseState()),
                new RestPutPrivilegesAction(settings, restController, getLicenseState()),
                new RestPutPrivilegeAction(settings, restController, getLicenseState()),
                new RestDeletePrivilegesAction(settings, restController, getLicenseState())
        );
    }

    @Override
    public Map<String, Processor.Factory> getProcessors(Processor.Parameters parameters) {
        return Collections.singletonMap(SetSecurityUserProcessor.TYPE, new SetSecurityUserProcessor.Factory(parameters.threadContext));
    }


    static boolean indexAuditLoggingEnabled(Settings settings) {
        if (XPackSettings.AUDIT_ENABLED.get(settings)) {
            List<String> outputs = AUDIT_OUTPUTS_SETTING.get(settings);
            for (String output : outputs) {
                if (output.equals(IndexAuditTrail.NAME)) {
                    return true;
                }
            }
        }
        return false;
    }

    static void validateAutoCreateIndex(Settings settings) {
        String value = settings.get("action.auto_create_index");
        if (value == null) {
            return;
        }

        final boolean indexAuditingEnabled = Security.indexAuditLoggingEnabled(settings);
        if (indexAuditingEnabled) {
            String auditIndex = IndexAuditTrailField.INDEX_NAME_PREFIX + "*";
            String errorMessage = LoggerMessageFormat.format(
                    "the [action.auto_create_index] setting value [{}] is too" +
                            " restrictive. disable [action.auto_create_index] or set it to include " +
                            "[{}]", (Object) value, auditIndex);
            if (Booleans.isFalse(value)) {
                throw new IllegalArgumentException(errorMessage);
            }

            if (Booleans.isTrue(value)) {
                return;
            }

            String[] matches = Strings.commaDelimitedListToStringArray(value);
            List<String> indices = new ArrayList<>();
            DateTime now = new DateTime(DateTimeZone.UTC);
            // just use daily rollover

            indices.add(IndexNameResolver.resolve(IndexAuditTrailField.INDEX_NAME_PREFIX, now, IndexNameResolver.Rollover.DAILY));
            indices.add(IndexNameResolver.resolve(IndexAuditTrailField.INDEX_NAME_PREFIX, now.plusDays(1),
                    IndexNameResolver.Rollover.DAILY));
            indices.add(IndexNameResolver.resolve(IndexAuditTrailField.INDEX_NAME_PREFIX, now.plusMonths(1),
                    IndexNameResolver.Rollover.DAILY));
            indices.add(IndexNameResolver.resolve(IndexAuditTrailField.INDEX_NAME_PREFIX, now.plusMonths(2),
                    IndexNameResolver.Rollover.DAILY));
            indices.add(IndexNameResolver.resolve(IndexAuditTrailField.INDEX_NAME_PREFIX, now.plusMonths(3),
                    IndexNameResolver.Rollover.DAILY));
            indices.add(IndexNameResolver.resolve(IndexAuditTrailField.INDEX_NAME_PREFIX, now.plusMonths(4),
                    IndexNameResolver.Rollover.DAILY));
            indices.add(IndexNameResolver.resolve(IndexAuditTrailField.INDEX_NAME_PREFIX, now.plusMonths(5),
                    IndexNameResolver.Rollover.DAILY));
            indices.add(IndexNameResolver.resolve(IndexAuditTrailField.INDEX_NAME_PREFIX, now.plusMonths(6),
                    IndexNameResolver.Rollover.DAILY));

            for (String index : indices) {
                boolean matched = false;
                for (String match : matches) {
                    char c = match.charAt(0);
                    if (c == '-') {
                        if (Regex.simpleMatch(match.substring(1), index)) {
                            throw new IllegalArgumentException(errorMessage);
                        }
                    } else if (c == '+') {
                        if (Regex.simpleMatch(match.substring(1), index)) {
                            matched = true;
                            break;
                        }
                    } else {
                        if (Regex.simpleMatch(match, index)) {
                            matched = true;
                            break;
                        }
                    }
                }
                if (!matched) {
                    throw new IllegalArgumentException(errorMessage);
                }
            }

            logger.warn("the [action.auto_create_index] setting is configured to be restrictive [{}]. " +
                    " for the next 6 months audit indices are allowed to be created, but please make sure" +
                    " that any future history indices after 6 months with the pattern " +
                    "[.security_audit_log*] are allowed to be created", value);
        }
    }

    @Override
    public List<TransportInterceptor> getTransportInterceptors(NamedWriteableRegistry namedWriteableRegistry, ThreadContext threadContext) {
        if (transportClientMode || enabled == false) { // don't register anything if we are not enabled
            // interceptors are not installed if we are running on the transport client
            return Collections.emptyList();
        }
       return Collections.singletonList(new TransportInterceptor() {
            @Override
            public <T extends TransportRequest> TransportRequestHandler<T> interceptHandler(String action, String executor,
                                                                                            boolean forceExecution,
                                                                                            TransportRequestHandler<T> actualHandler) {
                assert securityInterceptor.get() != null;
                return securityInterceptor.get().interceptHandler(action, executor, forceExecution, actualHandler);
            }

            @Override
            public AsyncSender interceptSender(AsyncSender sender) {
                assert securityInterceptor.get() != null;
                return securityInterceptor.get().interceptSender(sender);
            }
        });
    }

    @Override
    public Map<String, Supplier<Transport>> getTransports(Settings settings, ThreadPool threadPool, BigArrays bigArrays,
                                                          PageCacheRecycler pageCacheRecycler,
                                                          CircuitBreakerService circuitBreakerService,
                                                          NamedWriteableRegistry namedWriteableRegistry,
                                                          NetworkService networkService) {
        if (transportClientMode || enabled == false) { // don't register anything if we are not enabled, or in transport client mode
            return Collections.emptyMap();
        }
        return Collections.singletonMap(SecurityField.NAME4, () -> new SecurityNetty4ServerTransport(settings, threadPool,
                networkService, bigArrays, namedWriteableRegistry, circuitBreakerService, ipFilter.get(), getSslService()));
    }

    @Override
    public Map<String, Supplier<HttpServerTransport>> getHttpTransports(Settings settings, ThreadPool threadPool, BigArrays bigArrays,
                                                                        CircuitBreakerService circuitBreakerService,
                                                                        NamedWriteableRegistry namedWriteableRegistry,
                                                                        NamedXContentRegistry xContentRegistry,
                                                                        NetworkService networkService,
                                                                        HttpServerTransport.Dispatcher dispatcher) {
        if (enabled == false) { // don't register anything if we are not enabled
            return Collections.emptyMap();
        }
        return Collections.singletonMap(SecurityField.NAME4, () -> new SecurityNetty4HttpServerTransport(settings,
                networkService, bigArrays, ipFilter.get(), getSslService(), threadPool, xContentRegistry, dispatcher));
    }

    @Override
    public UnaryOperator<RestHandler> getRestHandlerWrapper(ThreadContext threadContext) {
        if (enabled == false || transportClientMode) {
            return null;
        }
        final boolean ssl = HTTP_SSL_ENABLED.get(settings);
        Settings httpSSLSettings = SSLService.getHttpTransportSSLSettings(settings);
        boolean extractClientCertificate = ssl && getSslService().isSSLClientAuthEnabled(httpSSLSettings);
        return handler -> new SecurityRestFilter(getLicenseState(), threadContext, authcService.get(), handler,
                extractClientCertificate);
    }

    @Override
    public List<ExecutorBuilder<?>> getExecutorBuilders(final Settings settings) {
        if (enabled && transportClientMode == false) {
            return Collections.singletonList(
                    new FixedExecutorBuilder(settings, TokenService.THREAD_POOL_NAME, 1, 1000, "xpack.security.authc.token.thread_pool"));
        }
        return Collections.emptyList();
    }

    @Override
    public UnaryOperator<Map<String, IndexTemplateMetaData>> getIndexTemplateMetaDataUpgrader() {
        return templates -> {
            templates.remove(SECURITY_TEMPLATE_NAME);
            final XContent xContent = XContentFactory.xContent(XContentType.JSON);
            final byte[] auditTemplate = TemplateUtils.loadTemplate("/" + IndexAuditTrail.INDEX_TEMPLATE_NAME + ".json",
                    Version.CURRENT.toString(), SecurityIndexManager.TEMPLATE_VERSION_PATTERN).getBytes(StandardCharsets.UTF_8);

            try (XContentParser parser = xContent
                    .createParser(NamedXContentRegistry.EMPTY, LoggingDeprecationHandler.INSTANCE, auditTemplate)) {
                IndexTemplateMetaData auditMetadata = new IndexTemplateMetaData.Builder(
                        IndexTemplateMetaData.Builder.fromXContent(parser, IndexAuditTrail.INDEX_TEMPLATE_NAME))
                        .settings(IndexAuditTrail.customAuditIndexSettings(settings, logger))
                        .build();
                templates.put(IndexAuditTrail.INDEX_TEMPLATE_NAME, auditMetadata);
            } catch (IOException e) {
                // TODO: should we handle this with a thrown exception?
                logger.error("Error loading template [{}] as part of metadata upgrading", IndexAuditTrail.INDEX_TEMPLATE_NAME);
            }

            return templates;
        };
    }

    @Override
    public Map<String, Supplier<ClusterState.Custom>> getInitialClusterStateCustomSupplier() {
        if (enabled) {
            return Collections.singletonMap(TokenMetaData.TYPE, () -> tokenService.get().getTokenMetaData());
        } else {
            return Collections.emptyMap();
        }
    }

    @Override
    public Function<String, Predicate<String>> getFieldFilter() {
        if (enabled) {
            return index -> {
                if (getLicenseState().isSecurityEnabled() == false || getLicenseState().isDocumentAndFieldLevelSecurityAllowed() == false) {
                    return MapperPlugin.NOOP_FIELD_PREDICATE;
                }
                IndicesAccessControl indicesAccessControl = threadContext.get().getTransient(
                        AuthorizationServiceField.INDICES_PERMISSIONS_KEY);
                IndicesAccessControl.IndexAccessControl indexPermissions = indicesAccessControl.getIndexPermissions(index);
                if (indexPermissions == null) {
                    return MapperPlugin.NOOP_FIELD_PREDICATE;
                }
                if (indexPermissions.isGranted() == false) {
                    throw new IllegalStateException("unexpected call to getFieldFilter for index [" + index + "] which is not granted");
                }
                FieldPermissions fieldPermissions = indexPermissions.getFieldPermissions();
                if (fieldPermissions == null) {
                    return MapperPlugin.NOOP_FIELD_PREDICATE;
                }
                return fieldPermissions::grantsAccessTo;
            };
        }
        return MapperPlugin.super.getFieldFilter();
    }

    @Override
    public BiConsumer<DiscoveryNode, ClusterState> getJoinValidator() {
        if (enabled) {
            return new ValidateTLSOnJoin(XPackSettings.TRANSPORT_SSL_ENABLED.get(settings),
                    DiscoveryModule.DISCOVERY_TYPE_SETTING.get(settings))
                .andThen(new ValidateUpgradedSecurityIndex());
        }
        return null;
    }

    static final class ValidateTLSOnJoin implements BiConsumer<DiscoveryNode, ClusterState> {
        private final boolean isTLSEnabled;
        private final String discoveryType;

        ValidateTLSOnJoin(boolean isTLSEnabled, String discoveryType) {
            this.isTLSEnabled = isTLSEnabled;
            this.discoveryType = discoveryType;
        }

        @Override
        public void accept(DiscoveryNode node, ClusterState state) {
            License license = LicenseService.getLicense(state.metaData());
            if (license != null && license.isProductionLicense() &&
                    isTLSEnabled == false && "single-node".equals(discoveryType) == false) {
                throw new IllegalStateException("TLS setup is required for license type [" + license.operationMode().name() + "]");
            }
        }
    }

    static final class ValidateUpgradedSecurityIndex implements BiConsumer<DiscoveryNode, ClusterState> {
        @Override
        public void accept(DiscoveryNode node, ClusterState state) {
            if (state.getNodes().getMinNodeVersion().before(Version.V_7_0_0_alpha1)) {
                IndexMetaData indexMetaData = state.getMetaData().getIndices().get(SECURITY_INDEX_NAME);
                if (indexMetaData != null && INDEX_FORMAT_SETTING.get(indexMetaData.getSettings()) < INTERNAL_INDEX_FORMAT) {
                    throw new IllegalStateException("Security index is not on the current version [" + INTERNAL_INDEX_FORMAT + "] - " +
                        "The Upgrade API must be run for 7.x nodes to join the cluster");
                }
            }
        }
    }

    @Override
    public void reloadSPI(ClassLoader loader) {
        securityExtensions.addAll(SecurityExtension.loadExtensions(loader));
    }
}<|MERGE_RESOLUTION|>--- conflicted
+++ resolved
@@ -328,7 +328,7 @@
         }
         modules.add(b -> XPackPlugin.bindFeatureSet(b, SecurityFeatureSet.class));
 
-        
+
         if (enabled == false) {
             modules.add(b -> {
                 b.bind(Realms.class).toProvider(Providers.of(null)); // for SecurityFeatureSet
@@ -462,7 +462,7 @@
                 anonymousUser, tokenService));
         components.add(authcService.get());
 
-        final NativePrivilegeStore privilegeStore = new NativePrivilegeStore(settings, client, securityLifecycleService);
+        final NativePrivilegeStore privilegeStore = new NativePrivilegeStore(settings, client, securityIndex.get());
         components.add(privilegeStore);
 
         final FileRolesStore fileRolesStore = new FileRolesStore(settings, env, resourceWatcherService, getLicenseState());
@@ -473,14 +473,8 @@
             rolesProviders.addAll(extension.getRolesProviders(settings, resourceWatcherService));
         }
         final CompositeRolesStore allRolesStore = new CompositeRolesStore(settings, fileRolesStore, nativeRolesStore,
-<<<<<<< HEAD
             reservedRolesStore, privilegeStore, rolesProviders, threadPool.getThreadContext(), getLicenseState());
-        securityLifecycleService.securityIndex().addIndexHealthChangeListener(allRolesStore::onSecurityIndexHealthChange);
-        securityLifecycleService.securityIndex().addIndexOutOfDateListener(allRolesStore::onSecurityIndexOutOfDateChange);
-=======
-            reservedRolesStore, rolesProviders, threadPool.getThreadContext(), getLicenseState());
         securityIndex.get().addIndexStateListener(allRolesStore::onSecurityIndexStateChange);
->>>>>>> 890afadb
         // to keep things simple, just invalidate all cached entries on license change. this happens so rarely that the impact should be
         // minimal
         getLicenseState().addListener(allRolesStore::invalidateAll);
